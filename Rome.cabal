name:                Rome
<<<<<<< HEAD
version:             0.21.0.57
=======
version:             0.21.0.58
>>>>>>> 012cb679
synopsis:            A cache for Carthage
description:         Please see README.md
homepage:            https://github.com/blender/Rome
license:             MIT
license-file:        LICENSE
author:              Tommaso Piazza
maintainer:          tommaso.piazza@gmail.com
copyright:           2016, 2017, 2018, 2019 Tommaso Piazza
category:            Utility
build-type:          Simple
-- extra-source-files:
cabal-version:       >=1.24

library
  hs-source-dirs:      src
  exposed-modules:     Lib
                       , CommandParsers
                       , Configuration
                       , Types
                       , Types.Commands
                       , Utils
                       , Data.Carthage.Cartfile
                       , Data.Carthage.TargetPlatform
                       , Data.Carthage.Common
                       , Data.Carthage.VersionFile
                       , Data.Romefile
                       , Text.Parsec.Utils
                       , Xcode.DWARF
                       , Caches.S3.Probing
                       , Caches.S3.Uploading
                       , Caches.S3.Downloading
                       , Caches.Local.Probing
                       , Caches.Local.Uploading
                       , Caches.Local.Downloading
                       , Caches.Common
                       , Network.AWS.Utils

  build-depends:       base >= 4.7 && < 5
                       , amazonka >= 1.6.1
                       , amazonka-core >= 1.6.1
                       , amazonka-s3 >= 1.6.1
                       , amazonka-sts >= 1.6.1
                       , exceptions >= 0.8
                       , lens >= 4.13
                       , parsec >= 3.1.10
                       , mtl >= 2.2.1
                       , MissingH >= 1.3
                       , directory >= 1.2.2
                       , filepath >= 1.4
                       , containers >= 0.5
                       , unordered-containers >= 0.2.7
                       , conduit >= 1.2
                       , http-conduit >= 2.1.0
                       , http-types >= 0.9
                       , conduit-extra >= 1.1
                       , ini >= 0.3.5
                       , split >= 0.2.1.3
                       , text >= 1.2
                       , time >= 1.5.0
                       , turtle >= 1.2
                       , transformers >= 0.4
                       , bytestring >= 0.10
                       , zip-archive >= 0.3
                       , resourcet >= 1.1
                       , optparse-applicative >= 0.12
                       , aeson >= 0.11
                       , lifted-async >= 0.9.3
                       , url >= 2.1
                       , extra >= 1.5.3
                       , yaml >= 0.9.0
                       , safe >= 0.3.17

  ghc-options:         -Wall -fno-warn-unused-do-bind



  default-language:    Haskell2010

executable rome
  hs-source-dirs:      app
  main-is:             Main.hs
  ghc-options:         -threaded -rtsopts -with-rtsopts=-N
  build-depends:       base >= 4.7 && < 5
                     , Rome
                     , mtl >= 2.2.1
                     , optparse-applicative >= 0.12



  default-language:    Haskell2010

test-suite Rome-test
  type:                exitcode-stdio-1.0
  hs-source-dirs:      tests
  main-is:             Tests.hs
  build-depends:       base
                     , Rome
                     , QuickCheck >= 2.8.2
                     , hspec >= 2.2.3
                     , text >= 1.2
                     , parsec
                     , yaml >= 0.9.0
                     
  ghc-options:         -threaded -rtsopts -with-rtsopts=-N -Wall -fno-warn-unused-do-bind
  default-language:    Haskell2010

source-repository head
  type:     git
  location: https://github.com/blender/Rome<|MERGE_RESOLUTION|>--- conflicted
+++ resolved
@@ -1,9 +1,5 @@
 name:                Rome
-<<<<<<< HEAD
-version:             0.21.0.57
-=======
 version:             0.21.0.58
->>>>>>> 012cb679
 synopsis:            A cache for Carthage
 description:         Please see README.md
 homepage:            https://github.com/blender/Rome
