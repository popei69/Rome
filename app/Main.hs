module Main where

import           CommandParsers       (parseRomeOptions)
import           Control.Monad.Except
import           Data.Monoid          ((<>))
import           Lib
import           Options.Applicative  as Opts
import           System.Exit



romeVersion :: RomeVersion
<<<<<<< HEAD
romeVersion = (0, 21, 0, 57)
=======
romeVersion = (0, 21, 0, 58)
>>>>>>> 012cb679



-- Main
main :: IO ()
main = do
  let opts = info
        (   Opts.helper
        <*> Opts.flag'
              Nothing
              (  Opts.long "version"
              <> Opts.help "Prints the version information"
              <> Opts.hidden
              )
        <|> Just
        <$> parseRomeOptions
        )
        (header "Cache tool for Carthage")
  cmd <- execParser opts
  case cmd of
    Nothing ->
      putStrLn
        $  romeVersionToString romeVersion
        ++ " - Romam uno die non fuisse conditam."
    Just romeOptions -> do
      p <- runExceptT $ runRomeWithOptions romeOptions romeVersion
      case p of
        Right _ -> return ()
        Left  e -> die e<|MERGE_RESOLUTION|>--- conflicted
+++ resolved
@@ -10,11 +10,7 @@
 
 
 romeVersion :: RomeVersion
-<<<<<<< HEAD
-romeVersion = (0, 21, 0, 57)
-=======
 romeVersion = (0, 21, 0, 58)
->>>>>>> 012cb679
 
 
 
